--- conflicted
+++ resolved
@@ -24,13 +24,7 @@
             path = self.versions_path / version / '_neurophotometrics_fpData.digitalInputs.pqt'
             channel = 0 if version == 'version_1' or version == 'version_2' else None
             timestamps_colname = 'Timestamp' if version == 'version_2' else None
-<<<<<<< HEAD
-            fpio.read_digital_inputs_file(
-                path, channel=channel, timestamps_colname=timestamps_colname
-            )
-=======
             fpio.read_digital_inputs_file(path, channel=channel, timestamps_colname=timestamps_colname)
->>>>>>> d49e0983
 
     def test_read_neurophotometrics_file(self):
         versions = ['version_1', 'version_2', 'version_5']  # ...
