# %%

import pandas as pd
from pathlib import Path
import pynapple as nap

from iblphotometry import metrics, outlier_detection, pipelines
from iblphotometry.evaluation import eval_metric

from one.api import ONE

from tqdm import tqdm
import logging

from copy import copy
import gc


# %%
id_runner = 'gaelle'  # georg or gaelle
data_runner = 'ccu'  # ccu or alex
# %%
<<<<<<< HEAD
run_name = 'test_3'
debug = True
dataset = 'kcenia'  # or 'alejandro'

output_folder = Path('/home/georg/code/ibl-photometry/qc_results')
=======
run_name = 'test_2'
debug = False
match id_runner:
    case 'gaelle':
        output_folder = Path('/Users/gaellechapuis/Desktop/FiberPhotometry/Pipeline_GR/').joinpath(data_runner)
    case 'georg':
        output_folder = Path('/home/georg/code/ibl-photometry/qc_results/').joinpath(data_runner)

>>>>>>> 39e630c2
output_folder.mkdir(parents=True, exist_ok=True)

# %%
# logging related
logger = logging.getLogger()
filemode = 'w'  # append 'w' is overwrite
filename = output_folder / f'fphot_qc_{run_name}.log'
file_handler = logging.FileHandler(filename=filename, mode=filemode)
log_fmt = '%(asctime)s - %(name)s - %(levelname)s - %(message)s'
date_fmt = '%Y-%m-%d %H:%M:%S'
formatter = logging.Formatter(log_fmt, datefmt=date_fmt)
file_handler.setFormatter(formatter)
logger.addHandler(file_handler)

<<<<<<< HEAD
# %%
if dataset == 'kcenia':
    # one related - for xcenias dataset
    one_dir = Path('/mnt/h0/kb/data/one')
    one = ONE(cache_dir=one_dir)

    df = pd.read_csv('/home/georg/code/ibl-photometry/src/iblphotometry/website.csv')
    eids = list(df['eid'])

if dataset == 'alejandro':
    # one - for alejandros dataset
    one = ONE(base_url='https://alyx.internationalbrainlab.org', mode='remote')
    eids = one.search(dataset='photometry.signal.pqt')


# %%
=======
# %% one related
match id_runner:
    case 'gaelle':
        one = ONE(base_url="https://alyx.internationalbrainlab.org")
    case 'georg':
        one_dir = Path('/mnt/h0/kb/data/one')
        one = ONE(cache_dir=one_dir)

# %% get all eids in the correct order
match data_runner:
    case 'ccu':
        # Load EIDs from website spreadsheet
        match id_runner:
            case 'gaelle':
                path_websitecsv = Path('/Users/gaellechapuis/Desktop/FiberPhotometry/QC_Sheets/'
                                       'website_overview - website_overview.csv')
            case 'georg':
                path_websitecsv = Path('/home/georg/code/ibl-photometry/src/iblphotometry/website.csv')

        df = pd.read_csv(path_websitecsv)
        eids = list(df['eid'])

    case 'alex':
        # Get EIDs from Alyx
        eids = one.search(dataset='photometry.signal.pqt')
>>>>>>> 39e630c2
if debug:
    eids = eids[:10]

# %% setup metrics

# to be applied on the raw signal
raw_metrics = [
    [metrics.n_unique_samples, None],
    [metrics.n_outliers, dict(w_size=1000, alpha=0.000005)],
    [metrics.n_spikes, dict(sd=5)],
    [metrics.bleaching_tau, None],
]

# only apply after pipelines are run
processed_metrics = [
    [metrics.signal_asymmetry, dict(pc_comp=95)],
    [metrics.percentile_dist, dict(pc=(5, 95))],
    [metrics.signal_skew, None],
]

# apply after providing trial information
BEHAV_EVENTS = [
    'stimOn_times',
    'goCue_times',
    'response_times',
    'feedback_times',
    'firstMovement_times',
    'intervals_0',
    'intervals_1',
]

response_metrics = [
    [metrics.ttest_pre_post, dict(event_name='feedback_times')],
    [metrics.has_responses, dict(event_names=BEHAV_EVENTS)],  # <- to be included
]

sliding_kwargs = dict(w_len=10, n_wins=15)  # 10 seconds

# %% pipeline definition / registrations

# note care has to be taken that all the output and input of consecutive pipeline funcs are compatible

<<<<<<< HEAD
if dataset == 'kcenia':
    pipelines_reg = dict(
        sliding_mad=(
            (outlier_detection.remove_spikes_, dict(sd=5)),
            (pipelines.bc_lp_sliding_mad, dict(signal_name='raw_calcium')),
        ),
        isosbestic=(
            (outlier_detection.remove_spikes_, dict(sd=5)),
            (pipelines.isosbestic_regression, dict(regression_method='irls')),
        ),
        jove2019=((pipelines.jove2019, dict()),),
    )

if dataset == 'alejandro':
    pipelines_reg = dict(
        sliding_mad=(
            (outlier_detection.remove_spikes_, dict(sd=5)),
            (pipelines.bc_lp_sliding_mad, dict(signal_name='GCaMP')),
        ),
        jove2019=((pipelines.jove2019, dict()),),
    )
=======
match data_runner:
    case 'ccu':
        pipelines_reg = dict(
            sliding_mad=(
                (outlier_detection.remove_spikes_, dict(sd=5)),
                (pipelines.bc_lp_sliding_mad, dict(signal_name='raw_calcium')),
            ),
            isosbestic=(
                (outlier_detection.remove_spikes_, dict(sd=5)),
                (pipelines.isosbestic_regression, dict(regressor='RANSAC')),
            ),
            jove2019=((pipelines.jove2019, dict()),),
        )
    case 'alex':  # No isosbestic signal prevents from applying certain pipelines
        pipelines_reg = dict(
            sliding_mad=(
                (outlier_detection.remove_spikes_, dict(sd=5)),
                (pipelines.bc_lp_sliding_mad, dict(signal_name='raw_calcium')),
            )
        )

>>>>>>> 39e630c2

# %% main QC loop
qc_dfs = {}
for pipe in pipelines_reg.keys():
    qc_dfs[pipe] = pd.DataFrame(index=eids)

for i, eid in enumerate(tqdm(eids)):
    # trials = one.load_dataset(eid, "_ibl_trials.table.pqt", collection='alf')
    trials = one.load_dataset(eid, '*trials.table')
    session_path = one.eid2path(eid)
    regions = [reg.name for reg in session_path.joinpath('alf').glob('Region*')]

    for i, region in enumerate(regions):
        # io related
        match data_runner:
            case 'ccu':
                pqt_path = session_path / 'alf' / region / 'raw_photometry.pqt'
                raw_photometry = pd.read_parquet(pqt_path)

            case 'alex':
                # Load the photometry signal dataset
                photometry = one.load_dataset(eid, 'photometry.signal.pqt')
                # Take only the wavelength for the signal CA
                # There is no ISO for Alejandro's data
                photometry = photometry[photometry['wavelength'] == 470]
                # Create dataframe for internal representation
                raw_photometry = pd.DataFrame()
                raw_photometry["raw_calcium"] = photometry[region]
                raw_photometry["times"] = photometry['times']

        raw_photometry = nap.TsdFrame(raw_photometry.set_index('times'))

        # restricting the fluorescence data to the time within the task
        t_start = trials.iloc[0]['intervals_0'] - 10
        t_stop = trials.iloc[-1]['intervals_1'] + 10
        session_interval = nap.IntervalSet(t_start, t_stop)
        raw_photometry = raw_photometry.restrict(session_interval)

        # process all pipelines
        for pipe_name, pipe in pipelines_reg.items():
            # run pipeline
            try:
                photometry = copy(raw_photometry)
                for i, (pipe_func, pipe_args) in enumerate(pipe):
                    photometry = pipe_func(photometry, **pipe_args)
            except Exception as e:
                logger.warning(
                    f'{eid}: pipeline {pipe_name} fails with: {type(e).__name__}:{e}'
                )
                continue

            # raw metrics - a bit redundant but just to have everyting combined together
            for ch in raw_photometry.columns:
                F = raw_photometry[ch]

                # raw metrics
                for metric, params in raw_metrics:
                    try:
                        res = eval_metric(F, metric, params)
                        qc_dfs[pipe_name].loc[eid, f'{metric.__name__}_{ch}'] = res[
                            'value'
                        ]
                    except Exception as e:
                        logger.warning(
                            f'{eid}: {metric.__name__} failure: {type(e).__name__}:{e}'
                        )

            # metrics on the output of the pipeline
            Fpp = photometry  # at this point, should be a nap.Tsd
            for metric, params in processed_metrics:
                try:
                    res = eval_metric(Fpp, metric, params, sliding_kwargs)
                    qc_dfs[pipe_name].loc[eid, f'{metric.__name__}'] = res['value']
                    qc_dfs[pipe_name].loc[eid, f'{metric.__name__}_r'] = res['rval']
                    qc_dfs[pipe_name].loc[eid, f'{metric.__name__}_p'] = res['pval']
                except Exception as e:
                    logger.warning(
                        f'{eid}: {metric.__name__} failure: {type(e).__name__}:{e}'
                    )

            # metrics that factor in behavior
            for metric, params in response_metrics:
                params['trials'] = trials
                try:
                    res = eval_metric(Fpp, metric, params)
                    qc_dfs[pipe_name].loc[eid, f'{metric.__name__}_{ch}'] = res['value']
                except Exception as e:
                    logger.warning(
                        f'{eid}: {metric.__name__} failure: {type(e).__name__}:{e}'
                    )
    gc.collect()

# %%
# storing all the qc
for pipe_name in pipelines_reg.keys():
    qc_dfs[pipe_name].to_csv(output_folder / f'qc_{run_name}_{pipe_name}.csv')<|MERGE_RESOLUTION|>--- conflicted
+++ resolved
@@ -20,22 +20,18 @@
 id_runner = 'gaelle'  # georg or gaelle
 data_runner = 'ccu'  # ccu or alex
 # %%
-<<<<<<< HEAD
-run_name = 'test_3'
-debug = True
-dataset = 'kcenia'  # or 'alejandro'
-
-output_folder = Path('/home/georg/code/ibl-photometry/qc_results')
-=======
 run_name = 'test_2'
 debug = False
 match id_runner:
     case 'gaelle':
-        output_folder = Path('/Users/gaellechapuis/Desktop/FiberPhotometry/Pipeline_GR/').joinpath(data_runner)
+        output_folder = Path(
+            '/Users/gaellechapuis/Desktop/FiberPhotometry/Pipeline_GR/'
+        ).joinpath(data_runner)
     case 'georg':
-        output_folder = Path('/home/georg/code/ibl-photometry/qc_results/').joinpath(data_runner)
-
->>>>>>> 39e630c2
+        output_folder = Path('/home/georg/code/ibl-photometry/qc_results/').joinpath(
+            data_runner
+        )
+
 output_folder.mkdir(parents=True, exist_ok=True)
 
 # %%
@@ -50,28 +46,10 @@
 file_handler.setFormatter(formatter)
 logger.addHandler(file_handler)
 
-<<<<<<< HEAD
-# %%
-if dataset == 'kcenia':
-    # one related - for xcenias dataset
-    one_dir = Path('/mnt/h0/kb/data/one')
-    one = ONE(cache_dir=one_dir)
-
-    df = pd.read_csv('/home/georg/code/ibl-photometry/src/iblphotometry/website.csv')
-    eids = list(df['eid'])
-
-if dataset == 'alejandro':
-    # one - for alejandros dataset
-    one = ONE(base_url='https://alyx.internationalbrainlab.org', mode='remote')
-    eids = one.search(dataset='photometry.signal.pqt')
-
-
-# %%
-=======
 # %% one related
 match id_runner:
     case 'gaelle':
-        one = ONE(base_url="https://alyx.internationalbrainlab.org")
+        one = ONE(base_url='https://alyx.internationalbrainlab.org')
     case 'georg':
         one_dir = Path('/mnt/h0/kb/data/one')
         one = ONE(cache_dir=one_dir)
@@ -82,10 +60,14 @@
         # Load EIDs from website spreadsheet
         match id_runner:
             case 'gaelle':
-                path_websitecsv = Path('/Users/gaellechapuis/Desktop/FiberPhotometry/QC_Sheets/'
-                                       'website_overview - website_overview.csv')
+                path_websitecsv = Path(
+                    '/Users/gaellechapuis/Desktop/FiberPhotometry/QC_Sheets/'
+                    'website_overview - website_overview.csv'
+                )
             case 'georg':
-                path_websitecsv = Path('/home/georg/code/ibl-photometry/src/iblphotometry/website.csv')
+                path_websitecsv = Path(
+                    '/home/georg/code/ibl-photometry/src/iblphotometry/website.csv'
+                )
 
         df = pd.read_csv(path_websitecsv)
         eids = list(df['eid'])
@@ -93,7 +75,6 @@
     case 'alex':
         # Get EIDs from Alyx
         eids = one.search(dataset='photometry.signal.pqt')
->>>>>>> 39e630c2
 if debug:
     eids = eids[:10]
 
@@ -136,29 +117,6 @@
 
 # note care has to be taken that all the output and input of consecutive pipeline funcs are compatible
 
-<<<<<<< HEAD
-if dataset == 'kcenia':
-    pipelines_reg = dict(
-        sliding_mad=(
-            (outlier_detection.remove_spikes_, dict(sd=5)),
-            (pipelines.bc_lp_sliding_mad, dict(signal_name='raw_calcium')),
-        ),
-        isosbestic=(
-            (outlier_detection.remove_spikes_, dict(sd=5)),
-            (pipelines.isosbestic_regression, dict(regression_method='irls')),
-        ),
-        jove2019=((pipelines.jove2019, dict()),),
-    )
-
-if dataset == 'alejandro':
-    pipelines_reg = dict(
-        sliding_mad=(
-            (outlier_detection.remove_spikes_, dict(sd=5)),
-            (pipelines.bc_lp_sliding_mad, dict(signal_name='GCaMP')),
-        ),
-        jove2019=((pipelines.jove2019, dict()),),
-    )
-=======
 match data_runner:
     case 'ccu':
         pipelines_reg = dict(
@@ -180,7 +138,6 @@
             )
         )
 
->>>>>>> 39e630c2
 
 # %% main QC loop
 qc_dfs = {}
@@ -208,8 +165,8 @@
                 photometry = photometry[photometry['wavelength'] == 470]
                 # Create dataframe for internal representation
                 raw_photometry = pd.DataFrame()
-                raw_photometry["raw_calcium"] = photometry[region]
-                raw_photometry["times"] = photometry['times']
+                raw_photometry['raw_calcium'] = photometry[region]
+                raw_photometry['times'] = photometry['times']
 
         raw_photometry = nap.TsdFrame(raw_photometry.set_index('times'))
 
